# CHANGELOG

## [next]
<<<<<<< HEAD
 - Adding method to load image bases on base64 data url.
=======
- Fix Box2DGame to follow render priority
>>>>>>> 317950e7

## 0.20.0
- Refactor game.dart classes into separate files
- Split up gameloop into separate GameLoop class
- Adding sprites example
- Made BaseGame non-abstract and removed SimpleGame
- Adding SpriteButton Widget
- Added SpriteBatch API, which renders sprites effectively using Canvas.drawAtlas
- Introducing basic effects API, including MoveEffect and ScaleEffect

## 0.19.1
 - Bump AudioPlayers version to allow for web support
 - Adding Game#pauseEngine and Game#resumeEngine methods
 - Removing FlameBinding since it isn't used and clashes with newest flutter

## 0.19.0
 - Fixing component lifecycle calls on BaseGame#addLater
 - Fixing Component#onDestroy, which was been called multiple times sometimes
 - Fixing Widget Overlay usage over many game instances

## 0.18.3
- Adding Component#onDestroy
- Adding Keyboard events API
- Adding Box2DGame, an extension of BaseGame to simplify lifecycle of Box2D components
- Add onAnimateComplete for Animation (thanks @diegomgarcia)
- Adding AnimationComponent#overridePaint
- Adding SpriteComponent#overridePaint
- Updating AudioPlayers to enable Web Audio support

## 0.18.2
- Add loop for AnimationComponent.sequenced() (thanks @wenxiangjiang)
- TextComponent optimization (thanks @Gericop)
- Adding Component#onMount
- Check if chidren are loaded before rendering on ComposedComponent (thanks @wenxiangjiang)
- Amend type for width and height properties on Animation.sequenced (thanks @wenxiangjiang)
- Fixing Tapable position checking
- Support line feed when create animation from a single image source (thanks @wenxiangjiang)
- Fixing TextBoxComponent start/end of line bugs (thanks @kurtome)
- Prevent widgets overlay controller from closing when in debug mode


## 0.18.1
- Expose stepTime paramter from the Animation class to the animation component
- Updated versions for bugfixes + improved macOS support. (thanks @flowhorn)
- Update flutter_svg to 0.17.1 (thanks @flowhorn)
- Update audioplayers to 0.14.0 (thanks @flowhorn)
- Update path_provider to 1.6.0 (thanks @flowhorn)
- Update ordered_set to 1.1.5 (thanks @flowhorn)

## 0.18.0
- Improving FlareComponent API and updating FlareFlutter dependency
- Adding HasWidgetsOverlay mixin
- Adding NineTileBox widget

## 0.17.4
- Fixing compilations errors regarding changes on `box2_flame`
- Add splash screen docs

## 0.17.3
- Tweaking text box rendering to reduce pixelated text (thanks, @kurtome)
- Adding NineTileBox component

## 0.17.2
- Added backgroundColor method for overriding the game background (thanks @wolfenrain)
- Update AudioPlayers version to 0.13.5
- Bump SVG dependency plus fix example app

## 0.17.1
- Added default render function for Box2D ChainShape
- Adding TimerComponent
- Added particles subsystem (thanks @av)

## 0.17.0
- Fixing FlareAnimation API to match convention
- Fixing FlareComponent renderization
- New GestureDetector API to Game

## 0.16.1
- Added `Bgm` class for easy looping background music management.
- Added options for flip rendering of PositionComponents easily (horizontal and vertical).

## 0.16.0
- Improve our mixin structure (breaking change)
- Adds HasGameRef mixin
- Fixes for ComposedComponent (for tapables and other apis using preAdd)
- Added no-parameter alias functions for setting the game's orientation.
- Prevent double completion on onMetricsChanged callback

## 0.15.2
- Exposing tile objects on TiledComponent (thanks @renatoferreira656)
- Adding integrated API for taps on Game class and adding Tapeables mixin for PositionComponents

## 0.15.1
- Bumped version of svg dependency
- Fixed warnings

## 0.15.0
- Refactoring ParallaxComponent (thanks @spydon)
- Fixing flare animation with embed images
- Adding override paint parameter to Sprite, and refactoring it have named optional parameters

## 0.14.2
- Refactoring BaseGame debugMode
- Adding SpriteSheet class
- Adding Flame.util.spriteAsWidget
- Fixing AnimationComponent.empty()
- Fixing FlameAudio.loopLongAudio

## 0.14.1
- Fixed build on travis
- Updated readme badges
- Fixed changelog
- Fixed warning on audiopool, added audiopool example in docs

## 0.14.0
- Adding Timer#isRunning method
- Adding Timer#progress getter
- Updating Flame to work with Flutter >= 1.6.0

## 0.13.1
- Adding Timer utility class
- Adding `destroyOnFinish` flag for AnimationComponent
- Fixing release mode on examples that needed screen size
- Bumping dependencies versions (audioplayers and path_provider)

## 0.13.0
- Downgrading flame support to stable channel.

## 0.12.2
- Added more functionality to the Position class (thanks, @illiapoplawski)

## 0.12.1
- Fixed PositionComponent#setByRect to comply with toRect (thanks, @illiapoplawski)

## 0.12.0
- Updating flutter_svg and pubspec to support the latest flutter version (1.6.0)
- Adding Flare Support
- Fixing PositionComponent#toRect which was not considering the anchor property (thanks, @illiapoplawski)

## [0.11.2]
- Fixed bug on animatons with a single frame
- Fixed warning on using specific version o flutter_svg on pubspec
- ParallaxComponent is not abstract anymore, as it does not include any abstract method
- Added some functionality to Position class

## [0.11.1]
- Fixed lack of paint update when using AnimationAsWidget as pointed in #78
- Added travis (thanks, @renancarujo)

## [0.11.0]
- Implementing low latency api from audioplayers (breaking change)
- Improved examples by adding some instructions on how to run
- Add notice on readme about the channel
- Upgrade path_provider to fix conflicts

## [0.10.4]
- Fix breaking change on svg plugin

## [0.10.3]
- Svg support
- Adding `Animation#reversed` allowing a new reversed animation to be created from an existing animation.
- Fix games inside regular apps when the component is inside a sliver
- Support asesprite animations

## [0.10.2]
- Fixed some warnings and formatting

## [0.10.1]
- Fixes some typos
- Improved docs
- Extracted gamepads to a new lib, lots of improvements there (thanks, @erickzanardo)
- Added more examples and an article

## [0.10.0]
- Fixing a few minor bugs, typos, improving docs
- Adding the Palette concept: easy access to white and black colors/paints, create your palette to keep your game organized.
- Adding the Anchor concept: specify where thins should anchor, added to PositionComponent and to the new text releated features.
- Added a whole bunch of text related components: TextConfig allows you to easily define your typography information, TextComponent allows for easy rendering of stuff and TextBox can make sized texts and also typing effects.
- Improved Utils to have better and more concise APIs, removed unused stuff.
- Adding TiledComponent to integrate with tiled

## [0.9.5]
- Add `elapsed` property to Animation (thanks, @ianliu)
- Fixed minor typo on documentation

## [0.9.4]
- Bumps audioplayers version

## [0.9.3]
- Fixes issue when switching between games where new game would not attach

## [0.9.2]
- Fixes to work with Dart 2.1

## [0.9.1]
- Updated audioplayers and box2d to fix bugs

## [0.9.0]
- Several API changes, using new audioplayers 0.6.x

## [0.8.4]
- Added more consistent APIs and tests

## [0.8.3]
- Need to review audioplayers 0.5.x

## [0.8.2]
- Added better documentation, tutorials and examples
- Minor tweaks in the API
- New audioplayers version

## [0.8.1]
- The Components Overhaul Update: This is major update, even though we are keeping things in alpha (version 0.*)
- Several major upgrades regarding the component system, new component types, Sprites and SpriteSheets, better image caching, several improvements with structure, a BaseGame, a new Game as a widget, that allows you to embed inside apps and a stop method. More minor changes.

## [0.6.1]
 - Bump required dart version

## [0.6.0]
 - Adding audio suport for iOS (bumping audioplayers version)

## [0.5.0]
 - Adding a text method to Util to more easily render a Paragraph

## [0.4.0]
 - Upgraded AudioPlayers, added method to disable logging
 - Created PositionComponent with some useful methods
 - A few refactorings

## [0.3.0]
 - Added a pre-load method for Audio module

## [0.2.0]
 - Added a loop method for playing audio on loop
 - Added the option to make rectangular SpriteComponents, not just squares

## [0.1.0]
 - First release, basic utilities<|MERGE_RESOLUTION|>--- conflicted
+++ resolved
@@ -1,11 +1,8 @@
 # CHANGELOG
 
 ## [next]
-<<<<<<< HEAD
- - Adding method to load image bases on base64 data url.
-=======
+- Adding method to load image bases on base64 data url.
 - Fix Box2DGame to follow render priority
->>>>>>> 317950e7
 
 ## 0.20.0
 - Refactor game.dart classes into separate files
