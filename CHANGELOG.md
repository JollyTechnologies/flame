--- conflicted
+++ resolved
@@ -1,12 +1,9 @@
 # CHANGELOG
 
 ## [next]
-<<<<<<< HEAD
  - Adding MemoryCache class
  - Fixing games crashes on Web
-=======
-- Update tiled dependency to 0.6.0 (objects' properties are now double)
->>>>>>> ea440c3d
+ - Update tiled dependency to 0.6.0 (objects' properties are now double)
 
 ## 0.23.0
  - Add Joystick Component
