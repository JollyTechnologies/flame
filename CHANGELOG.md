--- conflicted
+++ resolved
@@ -1,12 +1,8 @@
 # CHANGELOG
 
-<<<<<<< HEAD
 ## [next]
 
-## 1.19.1
-=======
 ## 0.19.1
->>>>>>> e21ce829
  - Bump AudioPlayers version to allow for web support
  - Adding Game#pauseEngine and Game#resumeEngine methods
  - Removing FlameBinding since it isn't used and clashes with newest flutter
