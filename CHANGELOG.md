<<<<<<< HEAD
## [next]
- Expose stepTime paramter from the Animation class to the animation component
=======
## next
- Updated versions for bugfixes + improved macOS support.
- Update flutter_svg to 0.17.1 [Breaking Change]
- Update audioplayers to 0.14.0
- Update path_provider to 1.6.0
- Update ordered_set to 1.1.5
>>>>>>> 4c372a7b

## 0.18.0
- Improving FlareComponent API and updating FlareFlutter dependency
- Adding HasWidgetsOverlay mixin
- Adding NineTileBox widget

## 0.17.4
- Fixing compilations errors regarding changes on `box2_flame`
- Add splash screen docs

## 0.17.3
- Tweaking text box rendering to reduce pixelated text (thanks, @kurtome)
- Adding NineTileBox component

## 0.17.2
- Added backgroundColor method for overriding the game background (thanks @wolfenrain)
- Update AudioPlayers version to 0.13.5
- Bump SVG dependency plus fix example app

## 0.17.1
- Added default render function for Box2D ChainShape
- Adding TimerComponent
- Added particles subsystem (thanks @av)

## 0.17.0
- Fixing FlareAnimation API to match convention
- Fixing FlareComponent renderization
- New GestureDetector API to Game

## 0.16.1
- Added `Bgm` class for easy looping background music management.
- Added options for flip rendering of PositionComponents easily (horizontal and vertical).

## 0.16.0
- Improve our mixin structure (breaking change)
- Adds HasGameRef mixin
- Fixes for ComposedComponent (for tapables and other apis using preAdd)
- Added no-parameter alias functions for setting the game's orientation.
- Prevent double completion on onMetricsChanged callback

## 0.15.2
- Exposing tile objects on TiledComponent (thanks @renatoferreira656)
- Adding integrated API for taps on Game class and adding Tapeables mixin for PositionComponents

## 0.15.1
- Bumped version of svg dependency
- Fixed warnings

## 0.15.0
- Refactoring ParallaxComponent (thanks @spydon)
- Fixing flare animation with embed images
- Adding override paint parameter to Sprite, and refactoring it have named optional parameters

## 0.14.2
- Refactoring BaseGame debugMode
- Adding SpriteSheet class
- Adding Flame.util.spriteAsWidget
- Fixing AnimationComponent.empty()
- Fixing FlameAudio.loopLongAudio

## 0.14.1
- Fixed build on travis
- Updated readme badges
- Fixed changelog
- Fixed warning on audiopool, added audiopool example in docs

## 0.14.0
- Adding Timer#isRunning method
- Adding Timer#progress getter
- Updating Flame to work with Flutter >= 1.6.0

## 0.13.1
- Adding Timer utility class
- Adding `destroyOnFinish` flag for AnimationComponent
- Fixing release mode on examples that needed screen size
- Bumping dependencies versions (audioplayers and path_provider)

## 0.13.0
- Downgrading flame support to stable channel.

## 0.12.2
- Added more functionality to the Position class (thanks, @illiapoplawski)

## 0.12.1
- Fixed PositionComponent#setByRect to comply with toRect (thanks, @illiapoplawski)

## 0.12.0
- Updating flutter_svg and pubspec to support the latest flutter version (1.6.0)
- Adding Flare Support
- Fixing PositionComponent#toRect which was not considering the anchor property (thanks, @illiapoplawski)

## [0.11.2]
- Fixed bug on animatons with a single frame
- Fixed warning on using specific version o flutter_svg on pubspec
- ParallaxComponent is not abstract anymore, as it does not include any abstract method
- Added some functionality to Position class

## [0.11.1]
- Fixed lack of paint update when using AnimationAsWidget as pointed in #78
- Added travis (thanks, @renancarujo)

## [0.11.0]
- Implementing low latency api from audioplayers (breaking change)
- Improved examples by adding some instructions on how to run
- Add notice on readme about the channel
- Upgrade path_provider to fix conflicts

## [0.10.4]
- Fix breaking change on svg plugin

## [0.10.3]
- Svg support
- Adding `Animation#reversed` allowing a new reversed animation to be created from an existing animation.
- Fix games inside regular apps when the component is inside a sliver
- Support asesprite animations

## [0.10.2]
- Fixed some warnings and formatting

## [0.10.1]
- Fixes some typos
- Improved docs
- Extracted gamepads to a new lib, lots of improvements there (thanks, @erickzanardo)
- Added more examples and an article

## [0.10.0]
- Fixing a few minor bugs, typos, improving docs
- Adding the Palette concept: easy access to white and black colors/paints, create your palette to keep your game organized.
- Adding the Anchor concept: specify where thins should anchor, added to PositionComponent and to the new text releated features.
- Added a whole bunch of text related components: TextConfig allows you to easily define your typography information, TextComponent allows for easy rendering of stuff and TextBox can make sized texts and also typing effects.
- Improved Utils to have better and more concise APIs, removed unused stuff.
- Adding TiledComponent to integrate with tiled

## [0.9.5]
- Add `elapsed` property to Animation (thanks, @ianliu)
- Fixed minor typo on documentation

## [0.9.4]
- Bumps audioplayers version

## [0.9.3]
- Fixes issue when switching between games where new game would not attach

## [0.9.2]
- Fixes to work with Dart 2.1

## [0.9.1]
- Updated audioplayers and box2d to fix bugs

## [0.9.0]
- Several API changes, using new audioplayers 0.6.x

## [0.8.4]
- Added more consistent APIs and tests

## [0.8.3]
- Need to review audioplayers 0.5.x

## [0.8.2]
- Added better documentation, tutorials and examples
- Minor tweaks in the API
- New audioplayers version

## [0.8.1]
- The Components Overhaul Update: This is major update, even though we are keeping things in alpha (version 0.*)
- Several major upgrades regarding the component system, new component types, Sprites and SpriteSheets, better image caching, several improvements with structure, a BaseGame, a new Game as a widget, that allows you to embed inside apps and a stop method. More minor changes.

## [0.6.1]
 - Bump required dart version

## [0.6.0]
 - Adding audio suport for iOS (bumping audioplayers version)

## [0.5.0]
 - Adding a text method to Util to more easily render a Paragraph

## [0.4.0]
 - Upgraded AudioPlayers, added method to disable logging
 - Created PositionComponent with some useful methods
 - A few refactorings

## [0.3.0]
 - Added a pre-load method for Audio module

## [0.2.0]
 - Added a loop method for playing audio on loop
 - Added the option to make rectangular SpriteComponents, not just squares

## [0.1.0]
 - First release, basic utilities<|MERGE_RESOLUTION|>--- conflicted
+++ resolved
@@ -1,14 +1,10 @@
-<<<<<<< HEAD
 ## [next]
 - Expose stepTime paramter from the Animation class to the animation component
-=======
-## next
 - Updated versions for bugfixes + improved macOS support.
-- Update flutter_svg to 0.17.1 [Breaking Change]
+- Update flutter_svg to 0.17.1
 - Update audioplayers to 0.14.0
 - Update path_provider to 1.6.0
 - Update ordered_set to 1.1.5
->>>>>>> 4c372a7b
 
 ## 0.18.0
 - Improving FlareComponent API and updating FlareFlutter dependency
