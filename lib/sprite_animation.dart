--- conflicted
+++ resolved
@@ -80,39 +80,16 @@
     Vector2 texturePosition,
     Vector2 textureSize,
     double stepTime = 0.1,
-<<<<<<< HEAD
     bool loop = true,
   }) : this.variableSequenced(
           image,
           amount,
           List.generate(amount, (_) => stepTime),
           amountPerRow: amountPerRow,
-          textureX: textureX,
-          textureY: textureX,
-          textureWidth: textureWidth,
-          textureHeight: textureHeight,
+          texturePosition: texturePosition,
+          textureSize: textureSize,
           loop: loop,
         );
-=======
-    this.loop = true,
-  }) : assert(amountPerRow == null || amount >= amountPerRow) {
-    amountPerRow ??= amount;
-    texturePosition ??= Vector2.zero();
-    frames = List<SpriteAnimationFrame>(amount);
-    for (int i = 0; i < amount; i++) {
-      final position = Vector2(
-        texturePosition.x + (i % amountPerRow) * textureSize.x,
-        texturePosition.y + (i ~/ amountPerRow) * textureSize.y,
-      );
-      final Sprite sprite = Sprite(
-        imagePath,
-        position: position,
-        size: textureSize,
-      );
-      frames[i] = SpriteAnimationFrame(sprite, stepTime);
-    }
-  }
->>>>>>> dd7c119e
 
   /// Works just like [SpriteAnimation.sequenced], but it takes a list of variable [stepTimes], associating each one with one frame in the sequence.
   SpriteAnimation.variableSequenced(
@@ -132,17 +109,9 @@
         texturePosition.y + (i ~/ amountPerRow) * textureSize.y,
       );
       final Sprite sprite = Sprite(
-<<<<<<< HEAD
         image,
-        x: textureX + (i % amountPerRow) * textureWidth,
-        y: textureY + (i ~/ amountPerRow) * textureHeight,
-        width: textureWidth,
-        height: textureHeight,
-=======
-        imagePath,
         position: position,
         size: textureSize,
->>>>>>> dd7c119e
       );
       frames[i] = SpriteAnimationFrame(sprite, stepTimes[i]);
     }
@@ -172,17 +141,9 @@
       final stepTime = value['duration'] / 1000;
 
       final Sprite sprite = Sprite(
-<<<<<<< HEAD
         image,
-        x: x.toDouble(),
-        y: y.toDouble(),
-        width: width.toDouble(),
-        height: height.toDouble(),
-=======
-        imagePath,
         position: Vector2Extension.fromInts(x, y),
         size: Vector2Extension.fromInts(width, height),
->>>>>>> dd7c119e
       );
 
       return SpriteAnimationFrame(sprite, stepTime);
